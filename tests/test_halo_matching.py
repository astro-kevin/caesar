import os
from pathlib import Path
import importlib.util

module_path = Path(__file__).resolve().parents[1] / "caesar" / "halo_matching.py"
spec = importlib.util.spec_from_file_location("halo_matching", module_path)
halo_matching = importlib.util.module_from_spec(spec)
import sys as _sys
_sys.modules["halo_matching"] = halo_matching
spec.loader.exec_module(halo_matching)

from halo_matching import (
    read_file_to_structure,
    galaxies_to_namedata,
    find_best_matches,
    get_caesar_file,
    get_AHF_file,
    read_single_halo_from_file,
    match_subhalos_to_galaxies,
)


class DummyGalaxy:
    def __init__(self, gid, slist):
        self.GroupID = gid
        self.slist = slist
        self.masses = {}


def create_sample_data(tmp_path: Path):
    ahf_lines = (
        "3 1\n"
        "101\t4\n102\t4\n103\t4\n"
        "3 2\n"
        "201\t4\n202\t4\n203\t4\n"
    )
    ahf_file = tmp_path / "Simba_M200_snap_000.z1.000.AHF_particles"
    ahf_file.write_text(ahf_lines)

    star_ids = [101, 102, 103, 201, 202, 203]
    galaxies = [
        DummyGalaxy(1, [0, 1, 2]),
        DummyGalaxy(2, [3, 4, 5]),
    ]
    caesar_file = tmp_path / "Simba_M200_snap_000.h5"
    caesar_file.touch()
    return ahf_file, caesar_file, star_ids, galaxies


def test_matching(tmp_path: Path):
    ahf_file, caesar_path, star_ids, galaxies = create_sample_data(tmp_path)

    ahf = read_file_to_structure(str(ahf_file))
    caesar = galaxies_to_namedata(galaxies, star_ids)
    matches = find_best_matches(caesar, ahf)

    assert matches[0][1] == 1
    assert matches[1][1] == 2

    assert get_caesar_file(tmp_path, 0) == str(caesar_path)
    assert get_AHF_file(tmp_path, 0) == str(ahf_file)

    halo = read_single_halo_from_file(str(ahf_file), 1)
    assert halo is not None
    assert halo.id == 1
    assert 101 in halo.parttype4


class DummySim:
    def __init__(self, galaxies):
        self.galaxies = galaxies
        self.ngalaxies = len(galaxies)


def test_subhalo_merge(tmp_path: Path):
    ahf_lines = (
        "9 1\n"
        "101\t4\n102\t4\n103\t4\n201\t4\n202\t4\n203\t4\n501\t1\n502\t1\n503\t1\n"
    )
    ahf_file = tmp_path / "Simba_M200_snap_000.z1.000.AHF_particles"
    ahf_file.write_text(ahf_lines)

    star_ids = [101, 102, 103, 201, 202, 203]
    galaxies = [DummyGalaxy(1, [0, 1, 2]), DummyGalaxy(2, [3, 4, 5])]
    sim = DummySim(galaxies)

    match_subhalos_to_galaxies(
        sim,
        ahf_file=str(ahf_file),
        star_particle_ids=star_ids,
    )

    assert sim.ngalaxies == 1
    assert len(sim.galaxies[0].slist) == 6
    assert sim.galaxies[0].masses["dm"] == 3.0

def test_snapshot_auto_match(monkeypatch, tmp_path: Path):
    """Ensure subhalo matching runs automatically when haloid='AHF'."""

    called = {}

    def fake_match(sim, *, ahf_file, snapshot_file=None, star_particle_ids=None):
        called['ahf_file'] = ahf_file
        called['snapshot_file'] = snapshot_file

    class FakeDS:
        cosmological_simulation = 1
        current_redshift = 0.0
        fullpath = str(tmp_path)

    class FakeCAESAR:
        def __init__(self, ds):
            self.ds = ds
        def member_search(self, *_args, **_kwargs):
            pass
        def save(self, *_args, **_kwargs):
            pass

    import types, sys, importlib.util

    # fake modules for driver import
    fake_caesar = types.ModuleType("caesar")
    fake_caesar.CAESAR = FakeCAESAR
    fake_caesar.progen = types.ModuleType("caesar.progen")
    def progen_finder(*args, **kwargs):
        pass
    fake_caesar.progen.progen_finder = progen_finder
    fake_hm = types.ModuleType("caesar.halo_matching")
    fake_hm.match_subhalos_to_galaxies = fake_match
    monkeypatch.setitem(sys.modules, "caesar", fake_caesar)
    monkeypatch.setitem(sys.modules, "caesar.progen", fake_caesar.progen)
    monkeypatch.setitem(sys.modules, "caesar.halo_matching", fake_hm)

    fake_yt = types.ModuleType("yt")
    fake_funcs = types.ModuleType("yt.funcs")
    class DummyLog:
        def warning(self, *args, **kwargs):
            pass
    fake_funcs.mylog = DummyLog()
    fake_yt.load = lambda p: FakeDS()
    fake_yt.funcs = fake_funcs
    monkeypatch.setitem(sys.modules, "yt", fake_yt)
    monkeypatch.setitem(sys.modules, "yt.funcs", fake_funcs)

    driver_path = Path(__file__).resolve().parents[1] / "caesar" / "driver.py"
    spec = importlib.util.spec_from_file_location("driver_mod", driver_path)
    driver_mod = importlib.util.module_from_spec(spec)
    spec.loader.exec_module(driver_mod)

    monkeypatch.setattr(driver_mod.os.path, "isfile", lambda p: True)

    snap = driver_mod.Snapshot(str(tmp_path), "snap_", 0, "hdf5")
    ahf_file = str(tmp_path / "file.AHF_particles")
    snap.member_search(False, False, haloid="AHF", haloid_file=ahf_file)

    assert called["ahf_file"] == ahf_file


def test_main_auto_match(monkeypatch, tmp_path: Path):
    """Ensure CAESAR.member_search triggers subhalo matching when haloid='AHF'."""

    called = {}

    def fake_match(sim, *, ahf_file, snapshot_file=None, star_particle_ids=None):
        called["ahf_file"] = ahf_file
        called["snapshot_file"] = snapshot_file

    import types, sys, importlib.util

    fake_assignment = types.ModuleType("caesar.assignment")
    fake_assignment.assign_galaxies_to_halos = lambda *_a, **_k: None
    fake_assignment.assign_clouds_to_galaxies = lambda *_a, **_k: None
    fake_assignment.assign_central_galaxies = lambda *_a, **_k: None

    fake_link = types.ModuleType("caesar.linking")
    fake_link.link_galaxies_and_halos = lambda *_a, **_k: None
    fake_link.link_clouds_and_galaxies = lambda *_a, **_k: None
    fake_link.create_sublists = lambda *_a, **_k: None

    fake_fubar = types.ModuleType("caesar.fubar_halo")
<<<<<<< HEAD

    def stub_fubar_halo(sim):
        if (
            'haloid' in sim._kwargs
            and isinstance(sim._kwargs['haloid'], str)
            and sim._kwargs['haloid'].upper() == 'AHF'
            and 'haloid_file' in sim._kwargs
        ):
            fake_match(
                sim,
                ahf_file=sim._kwargs['haloid_file'],
                star_particle_ids=[],
            )

    fake_fubar.fubar_halo = stub_fubar_halo
=======
    fake_fubar.fubar_halo = lambda *_a, **_k: None
>>>>>>> fa854ea6

    fake_zoom = types.ModuleType("caesar.zoom_funcs")
    fake_zoom.all_object_contam_check = lambda *_a, **_k: None

    fake_hm = types.ModuleType("caesar.halo_matching")
    fake_hm.match_subhalos_to_galaxies = fake_match

    # stubs required for importing main module without heavy deps
    fake_pm = types.ModuleType("caesar.property_manager")
    class _DT:
        def __init__(self, *_a, **_k):
            pass
    fake_pm.DatasetType = _DT

    fake_pl = types.ModuleType("caesar.particle_list")
    class _PLC:
        def __init__(self, *_a, **_k):
            pass
    fake_pl.ParticleListContainer = _PLC

    fake_sa = types.ModuleType("caesar.simulation_attributes")
    class _SA:
        def create_attributes(self, *_a, **_k):
            pass
    fake_sa.SimulationAttributes = _SA

    fake_yt = types.ModuleType("yt")
    fake_funcs = types.ModuleType("yt.funcs")
    class DummyLog:
        def warning(self, *args, **kwargs):
            pass
    fake_funcs.mylog = DummyLog()
    fake_funcs.get_hash = lambda *_a, **_k: 0
    fake_yt.funcs = fake_funcs

    monkeypatch.setitem(sys.modules, "caesar.property_manager", fake_pm)
    monkeypatch.setitem(sys.modules, "caesar.particle_list", fake_pl)
    monkeypatch.setitem(sys.modules, "caesar.simulation_attributes", fake_sa)
    monkeypatch.setitem(sys.modules, "yt", fake_yt)
    monkeypatch.setitem(sys.modules, "yt.funcs", fake_funcs)

    main_path = Path(__file__).resolve().parents[1] / "caesar" / "main.py"
    spec = importlib.util.spec_from_file_location("main_mod", main_path)
    main_mod = importlib.util.module_from_spec(spec)
    spec.loader.exec_module(main_mod)

    fake_caesar = types.ModuleType("caesar")
    fake_caesar.assignment = fake_assignment
    fake_caesar.linking = fake_link
    fake_caesar.fubar_halo = fake_fubar
    fake_caesar.zoom_funcs = fake_zoom
    fake_caesar.halo_matching = fake_hm

    monkeypatch.setitem(sys.modules, "caesar", fake_caesar)
    monkeypatch.setitem(sys.modules, "caesar.assignment", fake_assignment)
    monkeypatch.setitem(sys.modules, "caesar.linking", fake_link)
    monkeypatch.setitem(sys.modules, "caesar.fubar_halo", fake_fubar)
    monkeypatch.setitem(sys.modules, "caesar.zoom_funcs", fake_zoom)
    monkeypatch.setitem(sys.modules, "caesar.halo_matching", fake_hm)

    sim = main_mod.CAESAR(ds=0)

    ahf_file = str(tmp_path / "file.AHF_particles")
    sim.member_search(haloid="AHF", haloid_file=ahf_file)

    assert called["ahf_file"] == ahf_file
<|MERGE_RESOLUTION|>--- conflicted
+++ resolved
@@ -178,7 +178,7 @@
     fake_link.create_sublists = lambda *_a, **_k: None
 
     fake_fubar = types.ModuleType("caesar.fubar_halo")
-<<<<<<< HEAD
+
 
     def stub_fubar_halo(sim):
         if (
@@ -194,9 +194,7 @@
             )
 
     fake_fubar.fubar_halo = stub_fubar_halo
-=======
-    fake_fubar.fubar_halo = lambda *_a, **_k: None
->>>>>>> fa854ea6
+
 
     fake_zoom = types.ModuleType("caesar.zoom_funcs")
     fake_zoom.all_object_contam_check = lambda *_a, **_k: None
